import React, { useState, useEffect, useMemo, useCallback } from 'react';
import { Calendar, ThumbsUp, Eye, Trash2, ArrowLeft } from 'lucide-react';
import CustomSearch from '../../../components/CustomSearch';
import CustomButton from '../../../components/CustomButton';
import CustomTable from '../../../components/CustomTable';
import CustomSelect from '../../../components/CustomSelect';
import CustomDeleteConfirmation from '../../../components/CustomDeleteConfirmation';
import { collection, getDocs, updateDoc, doc, onSnapshot, query, orderBy, where, deleteDoc, getDoc } from 'firebase/firestore';
import { db } from '../../../firebase/config';
import { useTheme } from '../../../context/ThemeContext';

function AppointmentsContent() {
  const [appointments, setAppointments] = useState([]);
  const [filter, setFilter] = useState('all');
  const [searchTerm, setSearchTerm] = useState('');
  const [startDate, setStartDate] = useState('');
  const [endDate, setEndDate] = useState('');
  const [loading, setLoading] = useState(true);
  const [deleteConfirmation, setDeleteConfirmation] = useState({ isOpen: false, appointmentId: null });
  const { currentTheme } = useTheme() || {
    currentTheme: {
      background: '#fff',
      surface: '#fff',
      secondary: '#f9f9f9',
      border: '#ccc',
      success: { light: '#d4edda', dark: '#155724' },
      error: { light: '#f8d7da', dark: '#721c24' },
      destructive: '#dc3545',
      text: { primary: '#000', secondary: '#6c757d' },
    },
  };
  const [selectedPid, setSelectedPid] = useState(null);
  const [selectedPatientDetails, setSelectedPatientDetails] = useState(null);
  const [notification, setNotification] = useState(null);
  const [notificationSound] = useState(() => {
    try {
      return new Audio('/notifications.wav');
    } catch (error) {
      console.warn('Notification sound unavailable:', error);
      return null;
    }
  });

  // Format date to DD-MMM-YYYY
  const formatDate = useCallback((dateStr) => {
    try {
      const date = new Date(dateStr);
      return date.toLocaleDateString('en-GB', { day: '2-digit', month: 'short', year: 'numeric' }).replace(/ /g, '-');
    } catch (error) {
      console.error('Error formatting date:', error);
      return dateStr;
    }
  }, []);

  // Check if appointment is in the future
  const isFutureAppointment = useCallback((appointment) => {
    try {
      const appointmentDateTime = new Date(`${appointment.date} ${appointment.time}`);
      return appointmentDateTime > new Date();
    } catch (error) {
      console.error('Error parsing appointment date/time:', error);
      return false;
    }
  }, []);

  // Check if slot is available after deletion
  const checkSlotAvailability = useCallback(async (date, time, location) => {
    if (!location || location === 'Unknown') {
      console.warn('Missing location for slot availability check:', { date, time });
      setNotification({ message: 'Cannot verify slot availability: missing location.', type: 'error' });
      setTimeout(() => setNotification(null), 5000);
      return false;
    }
    try {
      const bookingsRef = collection(db, 'appointments/data/bookings');
      const q = query(
        bookingsRef,
        where('date', '==', date),
        where('time', '==', time),
        where('location', '==', location),
        where('status', '!=', 'deleted')
      );
      const snapshot = await getDocs(q);
      return snapshot.empty;
    } catch (error) {
      console.error('Error checking slot availability:', error);
      setNotification({ message: `Failed to verify slot availability: ${error.message}`, type: 'error' });
      setTimeout(() => setNotification(null), 5000);
      return false;
    }
  }, []);

  // Check if date is blocked
  const checkIfDateIsBlocked = useCallback(async (dateStr, dayName) => {
    try {
      const blockedPeriodsDoc = await getDoc(doc(db, 'settings', 'blockedPeriods'));
      if (blockedPeriodsDoc.exists()) {
        const periods = blockedPeriodsDoc.data().periods || [];
        for (const period of periods) {
          if (period.type === 'day' && period.day === dayName.toLowerCase()) {
            const blockDate = new Date(period.startDate);
            if (blockDate.toDateString() === new Date(dateStr).toDateString()) {
              return { blocked: true, reason: period.reason || 'This date is blocked.' };
            }
          } else if (period.type === 'week' || period.type === 'month') {
            const blockStart = new Date(period.startDate);
            const blockEnd = new Date(period.endDate);
            if (new Date(dateStr) >= blockStart && new Date(dateStr) <= blockEnd) {
              return { blocked: true, reason: period.reason || 'This period is blocked.' };
            }
          }
        }
      }
      return { blocked: false, reason: '' };
    } catch (error) {
      console.error('Error checking blocked date:', error);
      setNotification({ message: 'Failed to check date availability. Please try again.', type: 'error' });
      setTimeout(() => setNotification(null), 5000);
      return { blocked: false, reason: '' };
    }
  }, []);

  // Automate deletion for blocked dates
  const automateBlockedDateDeletion = useCallback(async () => {
    try {
      const appointmentsRef = collection(db, 'appointments/data/bookings');
      const q = query(appointmentsRef, where('status', '!=', 'deleted'));
      const snapshot = await getDocs(q);
      const appointmentsList = snapshot.docs.map(doc => ({ id: doc.id, ...doc.data() }));

      const uniqueDates = [...new Set(appointmentsList.map(app => app.date))];
      for (const date of uniqueDates) {
        const dayName = new Date(date).toLocaleDateString('en-US', { weekday: 'long' });
        const { blocked } = await checkIfDateIsBlocked(date, dayName);
        if (blocked) {
          const appointmentsToDelete = appointmentsList.filter(app => app.date === date);
          const deletePromises = appointmentsToDelete.map(async (app) => {
            await updateDoc(doc(db, 'appointments/data/bookings', app.id), { status: 'deleted', deletedAt: new Date().toISOString() });
            console.log(`Deleted appointment for blocked date: ${date}, appId: ${app.id}`);
          });
          await Promise.all(deletePromises);
          setNotification({ message: `Deleted appointments for blocked date: ${formatDate(date)}`, type: 'success' });
          setTimeout(() => setNotification(null), 5000);
        }
      }
    } catch (error) {
      console.error('Error automating blocked date deletion:', error);
      setNotification({ message: `Failed to automate blocked date deletion: ${error.message}`, type: 'error' });
      setTimeout(() => setNotification(null), 5000);
    }
  }, [formatDate, checkIfDateIsBlocked]);

  // Simulate sending phone notification
  const sendPhoneNotification = useCallback((appointment, action) => {
    const message = action === 'confirmed'
      ? `Your appointment on ${formatDate(appointment.date)} at ${appointment.time} has been confirmed.`
      : `Your appointment on ${formatDate(appointment.date)} at ${appointment.time} has been deleted and the slot is now available.`;
    console.log(`Sending SMS to ${appointment.phone || 'unknown phone'}: ${message}`);
    setNotification({ message: `Notified patient: ${message}`, type: 'success' });
    setTimeout(() => setNotification(null), 5000);
  }, [formatDate]);

  // Calculate PID data
  const calculatePidData = useCallback((appointmentsList) => {
    const pidData = appointmentsList.reduce((acc, app) => {
      if (app.status === 'deleted') return acc;
      const pid = app.pid || 'Unknown';
      if (!acc[pid]) {
        acc[pid] = {
          pid,
          clientNames: new Set(),
          emails: new Set(),
          phones: new Set(),
          ages: new Set(),
          medicalHistories: new Set(),
          medicalHistoryMessages: new Set(),
          consultationCount: 0,
          appointments: [],
          location: app.location || 'Unknown',
        };
      }
      acc[pid].clientNames.add(app.clientName);
      if (app.email) acc[pid].emails.add(app.email);
      acc[pid].phones.add(app.phone || 'Unknown');
      if (app.age) acc[pid].ages.add(app.age);
      if (app.medicalHistory) acc[pid].medicalHistories.add(app.medicalHistory);
      if (app.medicalHistoryMessage) acc[pid].medicalHistoryMessages.add(app.medicalHistoryMessage);
      acc[pid].consultationCount += 1;
      acc[pid].appointments.push({ ...app, formattedDate: formatDate(app.date) });
      return acc;
    }, {});

    return Object.values(pidData).map(data => ({
      ...data,
      clientNames: Array.from(data.clientNames).join(', '),
      emails: Array.from(data.emails).join(', ') || 'N/A',
      phones: Array.from(data.phones).join(', ') || 'Unknown',
      ages: Array.from(data.ages).join(', ') || 'N/A',
      medicalHistories: Array.from(data.medicalHistories).join(', ') || 'None',
      medicalHistoryMessages: Array.from(data.medicalHistoryMessages).join('; ') || 'None',
      appointments: data.appointments.sort((a, b) => new Date(`${b.date} ${b.time}`) - new Date(`${a.date} ${a.time}`))
    }));
  }, [formatDate]);

  // Fetch appointments
  useEffect(() => {
    const fetchAppointments = async () => {
      setLoading(true);
      try {
        const appointmentsRef = collection(db, 'appointments/data/bookings');
        const q = query(appointmentsRef, orderBy('createdAt', 'desc'));
        const snapshot = await getDocs(q);
        const appointmentsList = snapshot.docs.map(doc => ({
          id: doc.id,
          clientName: doc.data().name || 'Unknown',
          status: doc.data().status || 'pending',
          pid: doc.data().pid || 'Unknown',
          date: doc.data().date || '',
          time: doc.data().time || '',
          appointmentType: doc.data().appointmentType || 'Consultation',
          phone: doc.data().phone || 'Unknown',
          email: doc.data().email || '',
          age: doc.data().age || '',
          medicalHistory: doc.data().medicalHistory || '',
          medicalHistoryMessage: doc.data().medicalHistoryMessage || '',
          location: doc.data().location || 'Unknown',
        }));
        setAppointments(calculatePidData(appointmentsList));
      } catch (error) {
        console.error('Error fetching appointments:', error);
        setNotification({ message: `Failed to fetch appointments: ${error.message}`, type: 'error' });
      } finally {
        setLoading(false);
      }
    };
    fetchAppointments();
  }, [calculatePidData]);

  // Real-time listener with blocked date checking
  useEffect(() => {
    const appointmentsRef = collection(db, 'appointments/data/bookings');
    const q = query(appointmentsRef, orderBy('createdAt', 'desc'));
    let hasInitialized = false;

    const unsubscribe = onSnapshot(q, async (snapshot) => {
      const appointmentsList = snapshot.docs.map(doc => ({
        id: doc.id,
        clientName: doc.data().name || 'Unknown',
        status: doc.data().status || 'pending',
        pid: doc.data().pid || 'Unknown',
        date: doc.data().date || '',
        time: doc.data().time || '',
        appointmentType: doc.data().appointmentType || 'Consultation',
        phone: doc.data().phone || 'Unknown',
        email: doc.data().email || '',
        age: doc.data().age || '',
        medicalHistory: doc.data().medicalHistory || '',
        medicalHistoryMessage: doc.data().medicalHistoryMessage || '',
        location: doc.data().location || 'Unknown',
      }));

      setAppointments(calculatePidData(appointmentsList));

      if (!hasInitialized) {
        hasInitialized = true;
        return;
      }

      // Automate blocked date deletion
      await automateBlockedDateDeletion();

      snapshot.docChanges().forEach((change) => {
        if (change.type === 'added' && change.doc.data().status !== 'deleted') {
          const newAppointment = change.doc.data();
          if (notificationSound) notificationSound.play().catch(error => console.warn('Notification sound error:', error));
          setNotification({
            message: `New appointment booked by ${newAppointment.name || 'Unknown'} for ${formatDate(newAppointment.date)}`,
            type: 'success'
          });
          setTimeout(() => setNotification(null), 5000);
        }
      });
    }, (error) => {
      console.error('Error in real-time listener:', error);
      setNotification({ message: `Error receiving real-time updates: ${error.message}`, type: 'error' });
    });

    return () => unsubscribe();
  }, [calculatePidData, formatDate, notificationSound, automateBlockedDateDeletion]);

  // Handle status update
  const handleStatusUpdate = useCallback(async (appointmentId, newStatus) => {
    try {
      const appointmentRef = doc(db, 'appointments/data/bookings', appointmentId);
      await updateDoc(appointmentRef, { status: newStatus });
      const updatedAppointments = appointments.flatMap(data => data.appointments).map(app =>
        app.id === appointmentId ? { ...app, status: newStatus } : app
      );
      setAppointments(calculatePidData(updatedAppointments));
      if (newStatus === 'confirmed') {
        const appointment = appointments.flatMap(data => data.appointments).find(app => app.id === appointmentId);
        sendPhoneNotification(appointment, 'confirmed');
      }
    } catch (error) {
      console.error('Error updating appointment status:', error);
      setNotification({ message: `Failed to update appointment status: ${error.message}`, type: 'error' });
    }
  }, [appointments, calculatePidData, sendPhoneNotification]);

  // Handle soft delete
  const handleDelete = useCallback(async (appointmentId) => {
    try {
      const appointment = appointments.flatMap(data => data.appointments).find(app => app.id === appointmentId);
      if (!appointment || !isFutureAppointment(appointment)) {
        setNotification({ message: 'Cannot delete past appointments.', type: 'error' });
        setTimeout(() => setNotification(null), 5000);
        return;
      }
      const appointmentRef = doc(db, 'appointments/data/bookings', appointmentId);
      await updateDoc(appointmentRef, { status: 'deleted', deletedAt: new Date().toISOString() });
  
      // New: Check if the appointment date is blocked and delete slots if blocked
      const dayName = new Date(appointment.date).toLocaleDateString('en-US', { weekday: 'long' });
      const { blocked } = await checkIfDateIsBlocked(appointment.date, dayName);
      if (blocked) {
        await deleteBlockedSchedule(appointment.date);
      }
  
      const isSlotAvailable = await checkSlotAvailability(appointment.date, appointment.time, appointment.location);
      const updatedAppointments = appointments.flatMap(data => data.appointments).map(app =>
        app.id === appointmentId ? { ...app, status: 'deleted' } : app
      );
      setAppointments(calculatePidData(updatedAppointments));
      sendPhoneNotification(appointment, 'deleted');
      if (isSlotAvailable) {
        setNotification({
          message: `Appointment deleted and slot ${appointment.time} on ${formatDate(appointment.date)} is now available.`,
          type: 'success'
        });
        setTimeout(() => setNotification(null), 5000);
      }
      setDeleteConfirmation({ isOpen: false, appointmentId: null });
    } catch (error) {
      console.error('Error marking appointment as deleted:', error);
      setNotification({ message: `Failed to delete appointment: ${error.message}`, type: 'error' });
    }
<<<<<<< HEAD
  }, [appointments, calculatePidData, isFutureAppointment, sendPhoneNotification, checkSlotAvailability, formatDate]);
=======
  }, [appointments, calculatePidData, isFutureAppointment, selectedPid, selectedPatientDetails, sendPhoneNotification, checkSlotAvailability, formatDate, checkIfDateIsBlocked, deleteBlockedSchedule]);
>>>>>>> 9dc9efce

  // Handle bulk delete
  const handleBulkDelete = useCallback(async (ids) => {
    try {
      const allAppointments = appointments.flatMap(data => data.appointments);
      const futureAppointmentIds = ids.filter(id => {
        const app = allAppointments.find(app => app.id === id);
        return app && isFutureAppointment(app);
      });
      if (!futureAppointmentIds.length) {
        setNotification({ message: 'Cannot delete past appointments.', type: 'error' });
        setTimeout(() => setNotification(null), 5000);
        return;
      }
      await Promise.all(futureAppointmentIds.map(async id => {
        const appointment = allAppointments.find(app => app.id === id);
        await updateDoc(doc(db, 'appointments/data/bookings', id), { status: 'deleted', deletedAt: new Date().toISOString() });
        sendPhoneNotification(appointment, 'deleted');
      }));
      const updatedAppointments = appointments.flatMap(data => data.appointments).map(app =>
        futureAppointmentIds.includes(app.id) ? { ...app, status: 'deleted' } : app
      );
      setAppointments(calculatePidData(updatedAppointments));
      setDeleteConfirmation({ isOpen: false, appointmentId: null });
      setNotification({ message: `Successfully marked ${futureAppointmentIds.length} appointment(s) as deleted.`, type: 'success' });
      setTimeout(() => setNotification(null), 5000);
    } catch (error) {
      console.error('Error marking appointments as deleted:', error);
      setNotification({ message: `Failed to delete appointments: ${error.message}`, type: 'error' });
    }
  }, [appointments, calculatePidData, isFutureAppointment, sendPhoneNotification]);

  // Handle view details and patient details
  const handleViewDetails = useCallback((pid) => {
    if (pid === 'Unknown') return;
    setSelectedPid(pid);
  }, []);

  const handleViewPatientDetails = useCallback((pid) => {
    if (pid === 'Unknown') return;
    const patientData = appointments.find(data => data.pid === pid);
    if (patientData) {
      setSelectedPatientDetails(patientData);
      setSelectedPid(null);
    }
  }, [appointments]);

  const handleBackToList = useCallback(() => {
    setSelectedPid(null);
    setSelectedPatientDetails(null);
  }, []);

  // Filter appointments by date range
  const filterByDateRange = useCallback((appointmentData) => {
    if (!startDate && !endDate) return true;
    const start = startDate ? new Date(startDate) : null;
    const end = endDate ? new Date(endDate) : null;
    return appointmentData.appointments.some(app => {
      const appDate = new Date(app.date);
      if (isNaN(appDate.getTime())) return false;
      if (start && end) return appDate >= start && appDate <= end;
      if (start) return appDate >= start;
      if (end) return appDate <= end;
      return true;
    });
  }, [startDate, endDate]);

  // Memoized filtered appointments
  const filteredAppointments = useMemo(() => appointments.filter(appointment => {
    const matchesFilter = filter === 'all' || appointment.appointments.some(app => app.status === filter);
    const matchesSearch = !searchTerm || (
      appointment.clientNames.toLowerCase().includes(searchTerm.toLowerCase()) ||
      appointment.pid.toLowerCase().includes(searchTerm.toLowerCase())
    );
    return matchesFilter && matchesSearch && filterByDateRange(appointment);
  }), [appointments, filter, searchTerm, filterByDateRange]);

  // Get PID appointments
  const getPidAppointments = useCallback((pid) => {
    const pidData = appointments.find(data => data.pid === pid);
    return pidData ? pidData.appointments.sort((a, b) => {
      const isFutureA = isFutureAppointment(a);
      const isFutureB = isFutureAppointment(b);
      if (isFutureA && !isFutureB) return -1;
      if (!isFutureA && isFutureB) return 1;
      return new Date(`${b.date} ${b.time}`) - new Date(`${a.date} ${a.time}`);
    }) : [];
  }, [appointments, isFutureAppointment]);

  const getStatusColor = useCallback((status) => ({
    confirmed: 'bg-green-100 text-green-800',
    pending: 'bg-yellow-100 text-yellow-800',
    cancelled: 'bg-red-100 text-red-800',
    deleted: 'bg-gray-100 text-gray-800'
  }[status] || 'bg-gray-100 text-gray-800'), []);

  // Reusable StatusBadge component
  const StatusBadge = ({ status }) => (
    <span className={`px-2 py-1 rounded-full text-xs ${getStatusColor(status)}`}>
      {status}
    </span>
  );

  // Reusable ActionButtons component with conditional view
  const ActionButtons = ({ appointment, isDetailView = false }) => {
    const hasConsultationData = appointment.medicalHistory || appointment.medicalHistoryMessage;
    const viewAction = hasConsultationData ? handleViewPatientDetails : handleViewDetails;
    const viewTitle = hasConsultationData ? 'View Patient Data' : 'View Appointments';
    const viewAriaLabel = hasConsultationData ? 'View patient data' : 'View appointments';

    return (
      <div className="flex justify-center space-x-2">
        {!isDetailView && (
          <button
            onClick={() => handleViewDetails(appointment.pid)}
            className="p-1 text-gray-600 hover:text-gray-800 transition-colors"
            title="View PID Appointments"
            aria-label="View PID Appointments"
            disabled={!appointment.pid || appointment.pid === 'Unknown'}
          >
            <Eye size={20} />
          </button>
        )}
        <button
          onClick={() => viewAction(appointment.pid)}
          className="p-1 text-blue-600 hover:text-blue-800 transition-colors"
          title={viewTitle}
          aria-label={viewAriaLabel}
          disabled={!appointment.pid || appointment.pid === 'Unknown'}
        >
          <Eye size={20} />
        </button>
        <button
          onClick={() => handleStatusUpdate(appointment.id, 'confirmed')}
          className="p-1 text-green-600 hover:opacity-80 transition-opacity"
          title="Approve Appointment"
          aria-label="Approve Appointment"
          disabled={appointment.status === 'deleted'}
        >
          <ThumbsUp size={20} />
        </button>
        {isFutureAppointment(appointment) && appointment.status !== 'deleted' && (
          <button
            onClick={() => setDeleteConfirmation({ isOpen: true, appointmentId: appointment.id })}
            className="p-1 hover:opacity-80 transition-opacity"
            title="Delete Appointment"
            aria-label="Delete Appointment"
            style={{ color: currentTheme.destructive }}
          >
            <Trash2 size={20} />
          </button>
        )}
      </div>
    );
  };

  // Patient Details View
  const PatientDetailsView = useMemo(() => {
    if (!selectedPatientDetails) return null;
    return (
      <div className="rounded-lg shadow-sm overflow-hidden" style={{ backgroundColor: currentTheme.surface, border: `1px solid ${currentTheme.border}` }}>
        <div className="px-4 py-3 border-b" style={{ backgroundColor: currentTheme.secondary, borderColor: currentTheme.border }}>
          <div className="flex items-center justify-between">
            <div className="flex items-center space-x-2">
              <CustomButton
                onClick={handleBackToList}
                variant="secondary"
                className="p-1"
                icon={() => <ArrowLeft size={20} />}
                aria-label="Back to appointment list"
              />
              <h3 className="text-lg font-medium" style={{ color: currentTheme.text.primary }}>
                Patient Details for PID: {selectedPatientDetails.pid}
              </h3>
            </div>
            <CustomButton onClick={handleBackToList} variant="secondary" aria-label="Close patient details">
              Close
            </CustomButton>
          </div>
        </div>
        <div className="p-4 sm:p-6">
          <div className="space-y-6">
            <div>
              <h4 className="text-sm font-medium mb-2" style={{ color: currentTheme.text.secondary }}>Patient Information</h4>
              <div className="grid grid-cols-1 sm:grid-cols-2 gap-4">
                <div><span className="font-medium" style={{ color: currentTheme.text.primary }}>PID: </span><span style={{ color: currentTheme.text.secondary }}>{selectedPatientDetails.pid}</span></div>
                <div><span className="font-medium" style={{ color: currentTheme.text.primary }}>Client Name(s): </span><span style={{ color: currentTheme.text.secondary }}>{selectedPatientDetails.clientNames}</span></div>
                <div><span className="font-medium" style={{ color: currentTheme.text.primary }}>Phone: </span><span style={{ color: currentTheme.text.secondary }}>{selectedPatientDetails.phones}</span></div>
                <div><span className="font-medium" style={{ color: currentTheme.text.primary }}>Email: </span><span style={{ color: currentTheme.text.secondary }}>{selectedPatientDetails.emails}</span></div>
                <div><span className="font-medium" style={{ color: currentTheme.text.primary }}>Age: </span><span style={{ color: currentTheme.text.secondary }}>{selectedPatientDetails.ages}</span></div>
                <div><span className="font-medium" style={{ color: currentTheme.text.primary }}>Total Consultations: </span><span style={{ color: currentTheme.text.secondary }}>{selectedPatientDetails.consultationCount}</span></div>
                <div className="sm:col-span-2"><span className="font-medium" style={{ color: currentTheme.text.primary }}>Medical History: </span><span style={{ color: currentTheme.text.secondary }}>{selectedPatientDetails.medicalHistories}</span></div>
                <div className="sm:col-span-2"><span className="font-medium" style={{ color: currentTheme.text.primary }}>Medical History Notes: </span><span style={{ color: currentTheme.text.secondary }}>{selectedPatientDetails.medicalHistoryMessages}</span></div>
              </div>
            </div>
            <div>
              <h4 className="text-sm font-medium mb-2" style={{ color: currentTheme.text.secondary }}>Appointment History</h4>
              <div className="overflow-x-auto">
                <table className="w-full" style={{ color: currentTheme.text.primary }}>
                  <thead>
                    <tr style={{ backgroundColor: currentTheme.secondary, borderBottom: `1px solid ${currentTheme.border}` }}>
                      <th className="px-4 py-2 text-left">Client Name</th>
                      <th className="px-4 py-2 text-left">Date & Time</th>
                      <th className="px-4 py-2 text-left">Type</th>
                      <th className="px-4 py-2 text-left">Status</th>
                      <th className="px-4 py-2 text-center">Actions</th>
                    </tr>
                  </thead>
                  <tbody>
                    {selectedPatientDetails.appointments.map(appointment => (
                      <tr key={appointment.id} className="border-b" style={{ borderColor: currentTheme.border }}>
                        <td className="px-4 py-2">{appointment.clientName}</td>
                        <td className="px-4 py-2"><div className="flex items-center gap-2"><Calendar size={16} style={{ color: currentTheme.text.secondary }} /><span>{appointment.formattedDate} {appointment.time}</span></div></td>
                        <td className="px-4 py-2">{appointment.appointmentType || 'Consultation'}</td>
                        <td className="px-4 py-2"><StatusBadge status={appointment.status} /></td>
                        <td className="px-4 py-2 text-center"><ActionButtons appointment={appointment} isDetailView={true} /></td>
                      </tr>
                    ))}
                  </tbody>
                </table>
              </div>
            </div>
          </div>
        </div>
      </div>
    );
  }, [selectedPatientDetails, currentTheme, handleBackToList, formatDate, isFutureAppointment, handleStatusUpdate, handleDelete]);

  // PID Detail View
  const PidDetailView = useMemo(() => {
    const pidAppointments = getPidAppointments(selectedPid);
    if (!selectedPid || !pidAppointments.length) return null;
    return (
      <div className="rounded-lg shadow-sm overflow-hidden" style={{ backgroundColor: currentTheme.surface, border: `1px solid ${currentTheme.border}` }}>
        <div className="px-4 py-3 border-b" style={{ backgroundColor: currentTheme.secondary, borderColor: currentTheme.border }}>
          <div className="flex items-center justify-between">
            <div className="flex items-center space-x-2">
              <CustomButton
                onClick={handleBackToList}
                variant="secondary"
                className="p-1"
                icon={() => <ArrowLeft size={20} />}
                aria-label="Back to appointment list"
              />
              <h3 className="text-lg font-medium" style={{ color: currentTheme.text.primary }}>
                Appointments for PID: {selectedPid}
              </h3>
            </div>
            <CustomButton onClick={handleBackToList} variant="secondary" aria-label="Close PID details">
              Close
            </CustomButton>
          </div>
        </div>
        <div className="p-4 sm:p-6">
          <div className="space-y-4">
            <h4 className="text-sm font-medium mb-2" style={{ color: currentTheme.text.secondary }}>
              Total Consultations: {pidAppointments.length}
            </h4>
            <div className="overflow-x-auto">
              <table className="w-full" style={{ color: currentTheme.text.primary }}>
                <thead>
                  <tr style={{ backgroundColor: currentTheme.secondary, borderBottom: `1px solid ${currentTheme.border}` }}>
                    <th className="px-4 py-2 text-left">Client Name</th>
                    <th className="px-4 py-2 text-left">Date & Time</th>
                    <th className="px-4 py-2 text-left">Type</th>
                    <th className="px-4 py-2 text-left">Status</th>
                    <th className="px-4 py-2 text-center">Actions</th>
                  </tr>
                </thead>
                <tbody>
                  {pidAppointments.map(appointment => (
                    <tr key={appointment.id} className="border-b" style={{ borderColor: currentTheme.border }}>
                      <td className="px-4 py-2">{appointment.clientName}</td>
                      <td className="px-4 py-2"><div className="flex items-center gap-2"><Calendar size={16} style={{ color: currentTheme.text.secondary }} /><span>{appointment.formattedDate} {appointment.time}</span></div></td>
                      <td className="px-4 py-2">{appointment.appointmentType || 'Consultation'}</td>
                      <td className="px-4 py-2"><StatusBadge status={appointment.status} /></td>
                      <td className="px-4 py-2 text-center"><ActionButtons appointment={appointment} isDetailView={true} /></td>
                    </tr>
                  ))}
                </tbody>
              </table>
            </div>
          </div>
        </div>
      </div>
    );
  }, [selectedPid, getPidAppointments, currentTheme, handleBackToList, formatDate, isFutureAppointment, handleStatusUpdate, handleDelete]);

  return (
    <div className="p-0 sm:p-0 w-full max-w-[1400px] mx-auto" style={{ color: currentTheme.text.primary }}>
      <CustomDeleteConfirmation
        isOpen={deleteConfirmation.isOpen}
        onClose={() => setDeleteConfirmation({ isOpen: false, appointmentId: null })}
        onConfirm={() => handleDelete(deleteConfirmation.appointmentId)}
        title="Delete Appointment"
        message="Are you sure you want to mark this appointment as deleted? This action cannot be undone."
      />

      {notification && (
        <div className="fixed top-2 right-2 sm:top-4 sm:right-4 p-3 sm:p-4 rounded-lg shadow-lg z-50" style={{
          minWidth: '280px', maxWidth: '90vw', animation: 'slideIn 0.5s ease-out',
          backgroundColor: notification.type === 'success' ? currentTheme.success.light : currentTheme.error.light,
          color: notification.type === 'success' ? currentTheme.success.dark : currentTheme.error.dark,
          border: `2px solid ${notification.type === 'success' ? currentTheme.success.dark : currentTheme.error.dark}`
        }}>
          <div className="flex items-center">
            <div className="mr-2 text-base sm:text-lg">{notification.type === 'success' ? '🔔' : '⚠️'}</div>
            <div className="font-medium text-sm sm:text-base">{notification.message}</div>
          </div>
        </div>
      )}

      {loading ? (
        <div className="text-center py-8 sm:py-10" style={{ color: currentTheme.text.secondary }}>
          <p className="text-sm sm:text-base">Loading appointments...</p>
        </div>
      ) : (
        <>
          {selectedPatientDetails ? (
            PatientDetailsView
          ) : selectedPid ? (
            PidDetailView
          ) : (
            <>
              <div className="flex flex-col sm:flex-row gap-3 sm:gap-4 mb-4 sm:mb-6">
                <div className="w-full sm:w-auto flex-grow">
                  <CustomSearch
                    placeholder="Search by Client Name or PID..."
                    value={searchTerm}
                    onChange={(e) => setSearchTerm(e.target.value)}
                    className="w-full"
                    aria-label="Search appointments"
                  />
                </div>
                <div className="w-full sm:w-48">
                  <CustomSelect
                    options={[
                      { value: 'all', label: 'All Status' },
                      { value: 'confirmed', label: 'Confirmed' },
                      { value: 'pending', label: 'Pending' },
                      { value: 'cancelled', label: 'Cancelled' }
                    ]}
                    value={filter}
                    onChange={(e) => setFilter(e.target.value)}
                    className="w-full"
                    aria-label="Filter by status"
                  />
                </div>
                <div className="w-full sm:w-2/5 flex gap-2">
                  <input
                    type="date"
                    value={startDate}
                    onChange={(e) => setStartDate(e.target.value)}
                    className="border rounded-lg p-2 w-full"
                    style={{ borderColor: currentTheme.border }}
                    placeholder="Start Date"
                    title="Select start date"
                    aria-label="Start date"
                  />
                  <input
                    type="date"
                    value={endDate}
                    onChange={(e) => setEndDate(e.target.value)}
                    className="border rounded-lg p-2 w-full"
                    style={{ borderColor: currentTheme.border }}
                    placeholder="End Date"
                    title="Select end date"
                    aria-label="End date"
                  />
                </div>
              </div>

              <div className="overflow-hidden rounded-lg shadow">
                <CustomTable
                  headers={[
                    { key: 'clientNames', label: 'Client Name(s)', className: 'text-left' },
                    { key: 'pid', label: 'PID', className: 'text-left' },
                    { key: 'consultationCount', label: 'Consultation Count', className: 'text-left' },
                    { key: 'latestAppointment', label: 'Latest Appointment', className: 'text-left' },
                    { key: 'appointmentType', label: 'Consultation Type', className: 'text-left' },
                    { key: 'status', label: 'Status', className: 'text-left' },
                    { key: 'actions', label: 'Actions', className: 'text-center' }
                  ]}
                  onBulkDelete={handleBulkDelete}
                >
                  {filteredAppointments.map((appointmentData) => {
                    const latestAppointment = appointmentData.appointments[0];
                    const consultationCount = appointmentData.consultationCount || 0;
                    return (
                      <tr key={appointmentData.pid} id={appointmentData.pid}>
                        <td className="px-4 py-2">{appointmentData.clientNames || 'Unknown'}</td>
                        <td className="px-4 py-2">
                          <button
                            onClick={() => consultationCount > 1 ? handleViewDetails(appointmentData.pid) : handleViewPatientDetails(appointmentData.pid)}
                            className="text-blue-600 hover:underline"
                            disabled={!appointmentData.pid || appointmentData.pid === 'Unknown'}
                            aria-label={consultationCount > 1 ? `View appointments for PID ${appointmentData.pid}` : `View patient details for PID ${appointmentData.pid}`}
                          >
                            {appointmentData.pid || '-'}
                          </button>
                        </td>
<<<<<<< HEAD
                        <td className="px-4 py-2">{appointmentData.consultationCount}</td>
                        <td className="px-4 py-2">
=======
                        <td>
                          <span>{consultationCount}</span>
                        </td>
                        <td>
>>>>>>> 9dc9efce
                          <div className="flex items-center gap-2">
                            <Calendar size={16} style={{ color: currentTheme.text.secondary }} />
                            <span>{latestAppointment ? `${latestAppointment.formattedDate} ${latestAppointment.time}` : '-'}</span>
                          </div>
                        </td>
<<<<<<< HEAD
                        <td className="px-4 py-2">{latestAppointment ? latestAppointment.appointmentType : 'Consultation'}</td>
                        <td className="px-4 py-2"><StatusBadge status={latestAppointment ? latestAppointment.status : 'pending'} /></td>
                        <td className="px-4 py-2 text-center"><ActionButtons appointment={latestAppointment} /></td>
=======
                        <td>
                          <span>{latestAppointment ? latestAppointment.appointmentType : 'Consultation'}</span>
                        </td>
                        <td>
                          <StatusBadge status={latestAppointment ? latestAppointment.status : 'pending'} />
                        </td>
                        <td className="py-3 text-center">
                          {consultationCount === 0 ? (
                            <button
                              onClick={() => handleViewPatientDetails(latestAppointment.pid)}
                              className="p-1 text-blue-600 hover:text-blue-800 transition-colors"
                              title="View Patient Details"
                              aria-label="View Patient Details"
                              disabled={!latestAppointment.pid || latestAppointment.pid === 'Unknown'}
                            >
                              <Eye size={20} />
                            </button>
                          ) : (
                            <button
                              onClick={() => handleViewDetails(latestAppointment.pid)}
                              className="p-1 text-gray-600 hover:text-gray-800 transition-colors"
                              title="View PID Appointments"
                              aria-label="View PID Appointments"
                              disabled={!latestAppointment.pid || latestAppointment.pid === 'Unknown'}
                            >
                              <Eye size={20} />
                            </button>
                          )}
                        </td>
>>>>>>> 9dc9efce
                      </tr>
                    );
                  })}
                </CustomTable>
              </div>

              {filteredAppointments.length === 0 && (
                <div className="text-center py-4 sm:py-6" style={{ color: currentTheme.text.secondary }}>
                  <p className="text-xs sm:text-sm">No appointments found matching your filters.</p>
                </div>
              )}
            </>
          )}
        </>
      )}
      <style>{`
        @keyframes slideIn {
          from { transform: translateX(100%); opacity: 0; }
          to { transform: translateX(0); opacity: 1; }
        }
        table {
          border-collapse: collapse;
          width: 100%;
        }
        th, td {
          text-align: left;
          padding: 8px;
        }
        th {
          ${Object.entries({
            'Client Name(s)': 'text-left',
            'PID': 'text-left',
            'Consultation Count': 'text-left',
            'Latest Appointment': 'text-left',
            'Consultation Type': 'text-left',
            'Status': 'text-left',
            'Actions': 'text-center'
          }).map(([key, align]) => `th:contains("${key}") { text-align: ${align}; }`).join('\n')}
        }
      `}</style>
    </div>
  );
}

export default AppointmentsContent;<|MERGE_RESOLUTION|>--- conflicted
+++ resolved
@@ -344,11 +344,9 @@
       console.error('Error marking appointment as deleted:', error);
       setNotification({ message: `Failed to delete appointment: ${error.message}`, type: 'error' });
     }
-<<<<<<< HEAD
-  }, [appointments, calculatePidData, isFutureAppointment, sendPhoneNotification, checkSlotAvailability, formatDate]);
-=======
+ 
+
   }, [appointments, calculatePidData, isFutureAppointment, selectedPid, selectedPatientDetails, sendPhoneNotification, checkSlotAvailability, formatDate, checkIfDateIsBlocked, deleteBlockedSchedule]);
->>>>>>> 9dc9efce
 
   // Handle bulk delete
   const handleBulkDelete = useCallback(async (ids) => {
@@ -750,25 +748,22 @@
                             {appointmentData.pid || '-'}
                           </button>
                         </td>
-<<<<<<< HEAD
                         <td className="px-4 py-2">{appointmentData.consultationCount}</td>
                         <td className="px-4 py-2">
-=======
                         <td>
                           <span>{consultationCount}</span>
                         </td>
                         <td>
->>>>>>> 9dc9efce
                           <div className="flex items-center gap-2">
                             <Calendar size={16} style={{ color: currentTheme.text.secondary }} />
                             <span>{latestAppointment ? `${latestAppointment.formattedDate} ${latestAppointment.time}` : '-'}</span>
                           </div>
                         </td>
-<<<<<<< HEAD
+
                         <td className="px-4 py-2">{latestAppointment ? latestAppointment.appointmentType : 'Consultation'}</td>
                         <td className="px-4 py-2"><StatusBadge status={latestAppointment ? latestAppointment.status : 'pending'} /></td>
                         <td className="px-4 py-2 text-center"><ActionButtons appointment={latestAppointment} /></td>
-=======
+
                         <td>
                           <span>{latestAppointment ? latestAppointment.appointmentType : 'Consultation'}</span>
                         </td>
@@ -798,7 +793,6 @@
                             </button>
                           )}
                         </td>
->>>>>>> 9dc9efce
                       </tr>
                     );
                   })}
